<<<<<<< HEAD
=======
import numpy as np
import pandas as pd


def simple_bins(x, bin_count):
    """Create equaly spaced bins using numpy.histogram function

    Args:
        x (nparray) : array with a feature which has to be binned
        bin_count (int) : integer with the number of bins

    Returns:
        (list): first element of list contains the counts per bin
                second element of list contains the bin boundaries [X1,X2)

    """
    return np.histogram(x, bins=bin_count)


def quantile_bins(x, bin_count):
    """
    Create bins with equal number of elements
    :param x: array with a feature which has to be binned
    :param bin_count: integer with the number of bins
    :return: tuple containing counts per bin and the boundaries of the bins
    """
    out, bins = pd.qcut(x, q=bin_count, retbins=True)
    df = pd.DataFrame({'x': x})
    df['label'] = out
    counts = df.groupby('label').count().values.flatten()
    return counts, bins
>>>>>>> 60095d88
<|MERGE_RESOLUTION|>--- conflicted
+++ resolved
@@ -1,5 +1,3 @@
-<<<<<<< HEAD
-=======
 import numpy as np
 import pandas as pd
 
@@ -30,5 +28,4 @@
     df = pd.DataFrame({'x': x})
     df['label'] = out
     counts = df.groupby('label').count().values.flatten()
-    return counts, bins
->>>>>>> 60095d88
+    return counts, bins