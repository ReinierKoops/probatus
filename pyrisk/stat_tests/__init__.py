from .ad import ad
from .es import es
from .ks import ks
from .psi import psi
<<<<<<< HEAD
from .sw import sw
from .distribution_statistics import DistributionStatistics

__all__ = ['ad', 'es', 'ks', 'psi', 'DistributionStatistics','sw']
=======
from .distribution_statistics import DistributionStatistics, AutoDist

__all__ = ['ad', 'es', 'ks', 'psi', 'DistributionStatistics', 'AutoDist']
>>>>>>> b6813137
<|MERGE_RESOLUTION|>--- conflicted
+++ resolved
@@ -2,13 +2,7 @@
 from .es import es
 from .ks import ks
 from .psi import psi
-<<<<<<< HEAD
 from .sw import sw
-from .distribution_statistics import DistributionStatistics
-
-__all__ = ['ad', 'es', 'ks', 'psi', 'DistributionStatistics','sw']
-=======
 from .distribution_statistics import DistributionStatistics, AutoDist
 
-__all__ = ['ad', 'es', 'ks', 'psi', 'DistributionStatistics', 'AutoDist']
->>>>>>> b6813137
+__all__ = ['ad', 'es', 'ks', 'psi', 'sw', 'DistributionStatistics', 'AutoDist']