--- conflicted
+++ resolved
@@ -21,12 +21,8 @@
 import pandas as pd
 import numpy as np
 from sklearn.model_selection import train_test_split
-<<<<<<< HEAD
-from probatus.utils import preprocess_labels, NotFittedError, get_scorers, preprocess_data
-=======
-from probatus.utils import assure_numpy_array, get_scorers, warn_if_missing, assure_column_names_consistency, \
+from probatus.utils import preprocess_labels, get_scorers, preprocess_data, \
     BaseFitComputePlotClass
->>>>>>> 018477a6
 from probatus.utils.shap_helpers import shap_calc, calculate_shap_importance
 from sklearn.inspection import permutation_importance
 import matplotlib.pyplot as plt
@@ -436,11 +432,8 @@
     <img src="../img/sample_similarity_shap_summary.png" width="320" />
     """
 
-<<<<<<< HEAD
     def __init__(self, model, test_prc=0.25, n_jobs=1, verbose=0, random_state=42):
-=======
-    def __init__(self, model, test_prc=0.25, n_jobs=1, random_state=42):
->>>>>>> 018477a6
+
         """
         Initializes the class.
 
