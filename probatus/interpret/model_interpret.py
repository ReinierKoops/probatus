# Copyright (c) 2020 ING Bank N.V.
#
# Permission is hereby granted, free of charge, to any person obtaining a copy of
# this software and associated documentation files (the "Software"), to deal in
# the Software without restriction, including without limitation the rights to
# use, copy, modify, merge, publish, distribute, sublicense, and/or sell copies of
# the Software, and to permit persons to whom the Software is furnished to do so,
# subject to the following conditions:
#
# The above copyright notice and this permission notice shall be included in all
# copies or substantial portions of the Software.
#
# THE SOFTWARE IS PROVIDED "AS IS", WITHOUT WARRANTY OF ANY KIND, EXPRESS OR
# IMPLIED, INCLUDING BUT NOT LIMITED TO THE WARRANTIES OF MERCHANTABILITY, FITNESS
# FOR A PARTICULAR PURPOSE AND NONINFRINGEMENT. IN NO EVENT SHALL THE AUTHORS OR
# COPYRIGHT HOLDERS BE LIABLE FOR ANY CLAIM, DAMAGES OR OTHER LIABILITY, WHETHER
# IN AN ACTION OF CONTRACT, TORT OR OTHERWISE, ARISING FROM, OUT OF OR IN
# CONNECTION WITH THE SOFTWARE OR THE USE OR OTHER DEALINGS IN THE SOFTWARE.


from probatus.interpret import TreeDependencePlotter
<<<<<<< HEAD
from probatus.utils import preprocess_data, shap_calc, assure_list_of_strings,\
    calculate_shap_importance, NotFittedError, preprocess_labels
=======
from probatus.utils import assure_column_names_consistency, assure_pandas_df, shap_calc, assure_list_of_strings,\
    calculate_shap_importance, BaseFitComputePlotClass
>>>>>>> 018477a6
from sklearn.metrics import roc_auc_score
import numpy as np
import shap
import matplotlib.pyplot as plt
import pandas as pd


class ShapModelInterpreter(BaseFitComputePlotClass):
    """
    This class is a wrapper that allows to easily analyse model's features. It allows to plot SHAP feature importance,
        SHAP summary plot and SHAP dependence plots.

    Example:
    ```python
    from sklearn.datasets import make_classification
    from sklearn.ensemble import RandomForestClassifier
    from sklearn.model_selection import train_test_split
    import numpy as np
    import pandas as pd

    feature_names = ['f1', 'f2', 'f3', 'f4']

    # Prepare two samples
    X, y = make_classification(n_samples=1000, n_features=4, random_state=0)
    X = pd.DataFrame(X, columns=feature_names)
    X_train, X_test, y_train, y_test = train_test_split(X, y, test_size=0.2, random_state=42)

    # Prepare and fit model. Remember about class_weight="balanced" or an equivalent.
    clf = RandomForestClassifier(class_weight='balanced', n_estimators = 100, max_depth=2, random_state=0)
    clf.fit(X_train, y_train)

    # Train ShapModelAnalyser
    shap_interpreter = ShapModelInterpreter(clf)
    feature_importance = shap_interpreter.fit_compute(X_train, X_test, y_train, y_test)

    # Make plots
    shap_interpreter.plot('importance')
    shap_interpreter.plot('summary')
    shap_interpreter.plot('dependence', target_columns=['f1', 'f2'])
    shap_interpreter.plot('sample', samples_index=[521, 78])
    ```

    <img src="../img/model_interpret_importance.png" width="320" />
    <img src="../img/model_interpret_summary.png" width="320" />
    <img src="../img/model_interpret_dep.png" width="320" />
    <img src="../img/model_interpret_sample.png" width="320" />
    """


    def __init__(self, clf, verbose=0):
        """
        Initializes the class.

        Args:
            clf (binary classifier):
                Model fitted on X_train.

            verbose (int, optional):
                Controls verbosity of the output:

                - 0 - nether prints nor warnings are shown
                - 1 - 50 - only most important warnings regarding data properties are shown (excluding SHAP warnings)
                - 51 - 100 - shows most important warnings, prints of the feature removal process
                - above 100 - presents all prints and all warnings (including SHAP warnings).
        """
        self.clf = clf
<<<<<<< HEAD
        self.verbose = verbose
        self.fitted = False


    def _check_if_fitted(self):
        if self.fitted is False:
            raise(NotFittedError('The object has not been fitted. Please run fit() method first'))
=======
>>>>>>> 018477a6


    def fit(self, X_train, X_test, y_train, y_test, column_names=None, class_names=None, approximate=False,
            **shap_kwargs):
        """
        Fits the object and calculates the shap values for the provided datasets.

        Args:
            X_train (pd.DataFrame):
                Dataframe containing training data.

            X_test (pd.DataFrame):
                Dataframe containing test data.

            y_train (pd.Series):
                Series of binary labels for train data.

            y_test (pd.Series):
                Series of binary labels for test data.

            column_names (None, or list of str, optional):
                List of feature names for the dataset. If None, then column names from the X_train dataframe are used.

            class_names (None, or list of str, optional):
                List of class names e.g. ['neg', 'pos']. If none, the default ['Negative Class', 'Positive Class'] are
                used.

            approximate (boolean, optional):
                if True uses shap approximations - less accurate, but very fast.

            **shap_kwargs:
                keyword arguments passed to [shap.TreeExplainer](https://shap.readthedocs.io/en/latest/generated/shap.TreeExplainer.html).
        """

        self.X_train, self.column_names = preprocess_data(X_train, X_name='X_train', column_names=column_names,
                                                          verbose=self.verbose)
        self.X_test, _ = preprocess_data(X_test, X_name='X_test', column_names=column_names, verbose=self.verbose)
        self.y_train = preprocess_labels(y_train, y_name='y_train', index=self.X_train.index, verbose=self.verbose)
        self.y_test = preprocess_labels(y_test, y_name='y_test', index=self.X_test.index, verbose=self.verbose)

        # Set class names
        self.class_names = class_names
        if self.class_names is None:
            self.class_names = ['Negative Class', 'Positive Class']

        # Calculate Metrics
        self.auc_train = roc_auc_score(self.y_train, self.clf.predict_proba(self.X_train)[:, 1])
        self.auc_test = roc_auc_score(self.y_test, self.clf.predict_proba(self.X_test)[:, 1])
        self.results_text = "Train AUC: {},\nTest AUC: {}.".format(
            np.round(self.auc_train, 3),
            np.round(self.auc_test, 3)
        )

        self.shap_values, self.explainer = shap_calc(self.clf, self.X_test, approximate=approximate,
                                                     verbose=self.verbose, return_explainer=True,
                                                     **shap_kwargs)

        # Get expected_value from the explainer
        self.expected_value = self.explainer.expected_value
        # For sklearn models the expected values consists of two elements (negative_class and positive_class)
        if isinstance(self.expected_value, list) or isinstance(self.expected_value, np.ndarray):
            self.expected_value = self.expected_value[1]

        # Initialize tree dependence plotter
        self.tdp = TreeDependencePlotter(self.clf, verbose=self.verbose).fit(self.X_test, self.y_test,
                                                                             precalc_shap=self.shap_values)

        self.fitted = True


    def compute(self):
        """
        Computes the DataFrame, that presents the importance of each feature.

        Returns:
            (pd.DataFrame):
                Dataframe with SHAP feature importance.
        """
        self._check_if_fitted()

        # Compute SHAP importance
        self.importance_df = calculate_shap_importance(self.shap_values, self.column_names)
        return self.importance_df


    def fit_compute(self,  X_train, X_test, y_train, y_test, column_names=None, class_names=None, approximate=False,
                    **shap_kwargs):
        """
        Fits the object and calculates the shap values for the provided datasets.

        Args:
            X_train (pd.DataFrame):
                Dataframe containing training data.

            X_test (pd.DataFrame):
                Dataframe containing test data.

            y_train (pd.Series):
                Series of binary labels for train data.

            y_test (pd.Series):
                Series of binary labels for test data.

            column_names (None, or list of str, optional):
                List of feature names for the dataset. If None, then column names from the X_train dataframe are used.

            class_names (None, or list of str, optional):
                List of class names e.g. ['neg', 'pos']. If none, the default ['Negative Class', 'Positive Class'] are
                used.

            approximate (boolean, optional):
                if True uses shap approximations - less accurate, but very fast.

            **shap_kwargs: keyword arguments passed to
                keyword arguments passed to [shap.TreeExplainer](https://shap.readthedocs.io/en/latest/generated/shap.TreeExplainer.html).

        Returns:
            (pd.DataFrame):
                Dataframe with SHAP feature importance.
        """
        self.fit(X_train=X_train, X_test=X_test, y_train=y_train, y_test=y_test, column_names=column_names,
                 class_names=class_names, approximate=approximate, **shap_kwargs)
        return self.compute()


    def plot(self, plot_type, target_columns=None, samples_index=None, **plot_kwargs):
        """
        Plots the appropriate SHAP plot

        Args:
            plot_type (str):
                One of the following:

                - `'importance'`: Feature importance plot, SHAP bar summary plot
                - `'summary'`: SHAP Summary plot
                - `'dependence'`: Dependence plot for each feature
                - `'sample'`: Explanation of a given sample in the test data

            target_columns (None, str or list of str, optional):
                List of features names, for which the plots should be generated. If None, all features will be plotted.

            samples_index (None, int, list or pd.Index, optional):
                Index of samples to be explained if the `plot_type=sample`.

            **plot_kwargs:
                Keyword arguments passed to the plot method. For 'importance' and 'summary' plot_type, the kwargs are
                passed to shap.summary_plot, for 'dependence' plot_type, they are passed to
                probatus.interpret.TreeDependencePlotter.feature_plot method.

        """
        if target_columns is None:
            target_columns = self.column_names

        target_columns = assure_list_of_strings(target_columns, 'target_columns')
        target_columns_indices = [self.column_names.index(target_column) for target_column in target_columns]

        if plot_type in ['importance', 'summary']:
            # Get the target features
            target_X_test = self.X_test[target_columns]
            target_shap_values = self.shap_values[:, target_columns_indices]

            # Set summary plot settings
            if plot_type == 'importance':
                plot_type = 'bar'
                plot_title = 'SHAP Feature Importance'
            else:
                plot_type = 'dot'
                plot_title = 'SHAP Summary plot'

            shap.summary_plot(target_shap_values, target_X_test, plot_type=plot_type,
                              class_names=self.class_names, show=False, **plot_kwargs)
            ax = plt.gca()
            ax.set_title(plot_title)

            ax.annotate(self.results_text, (0, 0), (0, -50), fontsize=12, xycoords='axes fraction',
                        textcoords='offset points', va='top')
            plt.show()
        elif plot_type == 'dependence':
            ax = []
            for feature_name in target_columns:
                ax.append(
                    self.tdp.plot(feature=feature_name, figsize=(10, 7), target_names=self.class_names))
                plt.show()

        elif plot_type == 'sample':
            # Ensure the correct samples_index type
            if samples_index is None:
                raise(ValueError('For sample plot, you need to specify the samples_index be plotted plot'))
            elif isinstance(samples_index, int) or isinstance(samples_index, str):
                samples_index = [samples_index]
            elif not(isinstance(samples_index, list) or isinstance(samples_index, pd.Index)):
                raise(TypeError('sample_index must be one of the following: int, str, list or pd.Index'))

            ax = []
            for sample_index in samples_index:
                sample_loc = self.X_test.index.get_loc(sample_index)

                shap.plots._waterfall.waterfall_legacy(self.expected_value,
                                                       self.shap_values[sample_loc, :],
                                                       self.X_test.loc[sample_index],
                                                       show=False, **plot_kwargs)

                plot_title = f'SHAP Sample Explanation for index={sample_index}'
                current_ax = plt.gca()
                current_ax.set_title(plot_title)
                ax.append(current_ax)
                plt.show()
        else:
            raise ValueError("Wrong plot type, select from 'importance', 'summary', or 'dependence'")

        if isinstance(ax, list) and len(ax) == 1:
            ax = ax[0]
        return ax<|MERGE_RESOLUTION|>--- conflicted
+++ resolved
@@ -19,13 +19,8 @@
 
 
 from probatus.interpret import TreeDependencePlotter
-<<<<<<< HEAD
-from probatus.utils import preprocess_data, shap_calc, assure_list_of_strings,\
-    calculate_shap_importance, NotFittedError, preprocess_labels
-=======
-from probatus.utils import assure_column_names_consistency, assure_pandas_df, shap_calc, assure_list_of_strings,\
-    calculate_shap_importance, BaseFitComputePlotClass
->>>>>>> 018477a6
+from probatus.utils import preprocess_data, preprocess_labels, shap_calc, calculate_shap_importance, \
+    BaseFitComputePlotClass, assure_list_of_strings
 from sklearn.metrics import roc_auc_score
 import numpy as np
 import shap
@@ -92,16 +87,7 @@
                 - above 100 - presents all prints and all warnings (including SHAP warnings).
         """
         self.clf = clf
-<<<<<<< HEAD
         self.verbose = verbose
-        self.fitted = False
-
-
-    def _check_if_fitted(self):
-        if self.fitted is False:
-            raise(NotFittedError('The object has not been fitted. Please run fit() method first'))
-=======
->>>>>>> 018477a6
 
 
     def fit(self, X_train, X_test, y_train, y_test, column_names=None, class_names=None, approximate=False,
