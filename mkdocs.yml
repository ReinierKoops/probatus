site_name: Probatus Docs

repo_url: https://github.com/ing-bank/probatus/
site_url: https://ing-bank.github.io/probatus/
site_description: Validation of binary classifiers and data used to develop them
site_author: ING Bank N. V.

use_directory_urls: false

nav:
  - Home: index.md
  - Discussion:
      - Vision: discussion/vision.md
      - Contributing: discussion/contributing.md
  - Tutorials:
    - ShapRFECV - Recursive Feature Elimination using SHAP importance: tutorials/nb_shap_feature_elimination.ipynb
    - Tree-based & Linear Model Interpretation with SHAP: tutorials/nb_shap_model_interpreter.ipynb
    - Model Metrics Volatility: tutorials/nb_metric_volatility.ipynb
    - Multivariate Sample Similarity: tutorials/nb_sample_similarity.ipynb
    - Univariate Sample Similarity: tutorials/nb_distribution_statistics.ipynb
    - Custom Scoring Metrics: tutorials/nb_custom_scoring.ipynb
<<<<<<< HEAD
  - HowTo:
    - Reproducibility of the results: howto/reproducibility.ipynb
=======
    - Imputation Strategy Comparision : tutorials/nb_imputation_comparison.ipynb
>>>>>>> 81fd25e1
  - API:
    - probatus.feature_elimination: api/feature_elimination.md
    - probatus.interpret: api/model_interpret.md
    - probatus.metric_volatility: api/metric_volatility.md
    - probatus.missing_values : api/imputation_selector.md
    - probatus.sample_similarity: api/sample_similarity.md
    - probatus.stat_tests: api/stat_tests.md
    - probatus.utils: api/utils.md


plugins:
  - mkdocstrings:
      handlers:
          python:
            selection:
              inherited_members: true
              filters:
                - "!^Base"
                - "!^_"  # exlude all members starting with _
                - "^__init__$"  # but always include __init__ modules and methods
            rendering:
              show_root_toc_entry: false
      watch:
        - probatus
  - search
  - mknotebooks:
      enable_default_jupyter_cell_styling: true
      enable_default_pandas_dataframe_styling: true

copyright: Copyright &copy; 2020 ING Bank N.V.

theme:
  name: material
  logo: img/Probatus_P_white.png
  favicon: img/Probatus_P_white.png
  font:
    text: Ubuntu
    code: Ubuntu Mono
  features:
    - navigation.tabs
  palette:
    scheme: default
    primary: deep orange
    accent: indigo


markdown_extensions:
  - codehilite
  - pymdownx.highlight
  - pymdownx.inlinehilite
  - pymdownx.superfences
  - pymdownx.details
  - pymdownx.tabbed
  - pymdownx.snippets
  - pymdownx.highlight:
      use_pygments: true
  - toc:
      permalink: true<|MERGE_RESOLUTION|>--- conflicted
+++ resolved
@@ -15,16 +15,13 @@
   - Tutorials:
     - ShapRFECV - Recursive Feature Elimination using SHAP importance: tutorials/nb_shap_feature_elimination.ipynb
     - Tree-based & Linear Model Interpretation with SHAP: tutorials/nb_shap_model_interpreter.ipynb
+    - Imputation Strategy Comparison : tutorials/nb_imputation_comparison.ipynb
     - Model Metrics Volatility: tutorials/nb_metric_volatility.ipynb
     - Multivariate Sample Similarity: tutorials/nb_sample_similarity.ipynb
     - Univariate Sample Similarity: tutorials/nb_distribution_statistics.ipynb
     - Custom Scoring Metrics: tutorials/nb_custom_scoring.ipynb
-<<<<<<< HEAD
   - HowTo:
     - Reproducibility of the results: howto/reproducibility.ipynb
-=======
-    - Imputation Strategy Comparision : tutorials/nb_imputation_comparison.ipynb
->>>>>>> 81fd25e1
   - API:
     - probatus.feature_elimination: api/feature_elimination.md
     - probatus.interpret: api/model_interpret.md
